--- conflicted
+++ resolved
@@ -5,15 +5,11 @@
 - Add support for Llama3InstructModel in PromptBasedClassify
 - Add TextControl to 'to_instruct_prompt' for instruct models
   - Add 'attention_manipulation_with_text_controls.ipynb' to tutorial notebooks
-<<<<<<< HEAD
-- Compute precision, recall and f1-score by class in `SingleLabelClassifyAggregationLogic`
-=======
 - Introduced `InstructionFinetuningDataHandler` to provide methods for storing, retrieving and updating finetuning data samples given an `InstructionFinetuningDataRepository`. Also has methods for filtered sample retrieval and for dataset formatting.
 - Introduced `InstructionFinetuningDataRepository` for storing and retrieving finetuning samples. Comes in two implementations:
   - `PostgresInstructionFinetuningDataRepository` to work with data stored in a Postgres database.
   - `FileInstructionFinetuningDataRepository` to work with data stored in the local file-system.
-
->>>>>>> 2f27976d
+- Compute precision, recall and f1-score by class in `SingleLabelClassifyAggregationLogic`
 
 ### Fixes
 ...
