# Changelog

## Unreleased

### Breaking Changes
- feature: `run_dataset` now takes `max_workers` as an additional argument. Defaults to 10, as it was hardcoded before.

### New Features
- feature: `Llama2InstructModel` to support llama-2 models in Aleph Alpha API
- feature: `Llama3InstructModel` to support llama-3 models in Aleph Alpha API
- feature: `ExpandChunks`-task caches chunked documents by ID
- feature: `DocumentIndexClient` now supports
            - `create_index`
<<<<<<< HEAD
            - `get_index`
            - `assign_index_to_collection`
            - `delete_index_from_collection`
            - `list_assigned_indexes`
=======
            - `index_configuration`
            - `assign_index_to_collection`
            - `delete_index_from_collection`
            - `list_assigned_index_names`
>>>>>>> c1f90b65
- feature: `DocumentIndexRetriever` now supports `index_name`

### Fixes
- refactor: rename `index` parameter in `DocumentIndex.search()` to `index_name`

## 0.10.0

### Breaking Changes
- breaking change: `ExpandChunksOutput` now returns `ChunkWithStartEndIndices` instead of `TextChunk`
- breaking change: `MultipleChunkRetrieverQa`'s `AnswerSource` now contains `EnrichedChunk` instead of just the `TextChunk`
- breaking change: `DocumentIndexClient` method `asymmetric_search()` has been removed
- breaking change: `DocumentIndexRetriever` now additionally needs `index_name`

### New Features

### Fixes
- fix: `ChunkWithIndices` now additionally returns end_index
- fix: `DocumentPath` and `CollectionPath` are now immutable

## 0.9.1

### Breaking Changes
- breaking change: `MultipleChunkRetrieverQaOutput` now return `sources` and `search_results`

### New Features
- feature: `ExpandChunks` task takes a retriever and some search results to expand the chunks to the desired length

### Fixes
- fix: `ExpectedSearchOutput` has only relevant fields and supports generic document-`ID` rather than just str
- fix: `SearchEvaluationLogic` explicitly compares documents by ids
- fix: In `RecusrsiveSummarize.do_run`, `num_generated_tokens` not uninitialized anymore. [See Issue 743.](https://github.com/Aleph-Alpha/intelligence-layer/issues/743).
- fix: Reverted pydantic to 2.6.* because of FastAPI incompatibility.

## 0.9.0

### Breaking Changes
 - breaking change: Renamed the field `chunk` of `AnswerSource` to `search_result` for multi chunk retriever qa.
 - breaking change: The implementation of the HuggingFace repository creation and deletion got moved to `HuggingFaceRepository`

### New Features
 - feature: HuggingFaceDataset- & AggregationRepositories now have an explicit `create_repository` function.
 - feature: Add `MultipleChunkRetrieverBasedQa`, a task that performs better on faster on retriever-QA, especially with longer context models

## 0.8.2

### New Features
 - feature: Add `SearchEvaluationLogic` and `SearchAggregationLogic` to evaluate `Search`-use-cases
 - feature: Trace viewer and IL python package are now deployed to artifactory

### Fixes
 - Documentation
   - fix: Add missing link to `issue_classification_user_journey` notebook to the tutorials section of README.
   - fix: Confusion matrix in `issue_classification_user_journey` now have rounded numbers.

## 0.8.1

### Fixes
- fix: Linting for release version

## 0.8.0

### New Features
- feature: Expose start and end index in DocumentChunk
- feature: Add sorted_scores property to `SingleLabelClassifyOutput`.
- feature: Error information is printed to the console on failed runs and evaluations.
- feature: The stack trace of a failed run/evaluation is included in the `FailedExampleRun`/`FailedExampleEvaluation` object
- feature: The `Runner.run_dataset(..)` and `Evaluator.evaluate_run(..)` have an optional flag `abort_on_error` to stop running/evaluating when an error occurs.
- feature: Add `Runner.failed_runs(..)` and `Evaluator.failed_evaluations(..)` to retrieve all failed run / evaluation lineages
- feature: Add `.successful_example_outputs(..)` and `.failed_example_outputs(..)` to `RunRepository` to match the evaluation repository
- feature: Add optional argument to set an id when creating a `Dataset` via `DatasetRepository.create_dataset(..)`
- feature: Traces now log exceptions using the `ErrorValue` type.

- Documentation:
  - feature: Add info on how to run tests in VSCode
  - feature: Add `issue_classification_user_journey` notebook.
  - feature: Add documentation of newly added data retrieval methods `how_to_retrieve_data_for_analysis`
  - feature: Add documentation of release workflow

### Fixes
- fix: Fix version number in pyproject.toml in IL
- fix: Fix instructions for installing IL via pip.

## 0.7.0

### Breaking Changes
- breaking change: FScores are now correctly exposed as FScores and no longer as RougeScores
- breaking change: HuggingFaceAggregationRepository and HuggingFaceDatasetRepository now consistently follow the same folder structure as FileDatasetRepository when creating data sets. This means that datasets will be stored in a folder datasets and additional sub-folders named according to the respective dataset ID.
- breaking change: Split run_repository into file_run_repository, in_memory_run_repository.
- breaking change: Split evaluation_repository into argilla_evaluation_repository, file_evaluation_repository and in_memory_evaluation_repository
- breaking change: Split dataset_repository into file_dataset_repository and in_memory_dataset_respository
- breaking change: Split aggregation_respository into file_aggragation_repository and in_memory_aggregation_repository
- breaking change: Renamed evaluation/run.py to evaluation/run_evaluator.py
- breaking change: Split evaluation/domain and distribute it across aggregation, evaluation, dataset and run packages.
- breaking change: Split evaluation/argilla and distribute it across  aggregation and evaluation packages.
- breaking change: Split evaluation into separate dataset, run, evaluation and aggregationpackages.
- breaking change: Split evaluation/hugging_face.py into dataset and aggregation repository files in data_storage package.
- breaking change: create_dataset now returns the new Dataset type instead of a dataset ID.
- breaking change:  Consistent naming for repository root directories when creating evaluations or aggregations:
  - .../eval → .../evaluations and .../aggregation → aggregations.
- breaking change: Core tasks not longer provide defaults for the applied models.
- breaking change: Methods returning entities from repositories now return the results ordered by their IDs.
- breaking change:  Renamed crashed_during_eval_count to crashed_during_evaluation_count in AggregationOverview.
- breaking change: Renamed create_evaluation_dataset to initialize_evaluation in EvaluationRepository.
- breaking change:  Renamed to_explanation_response  to to_explanation_request in ExplainInput.
- breaking change: Removed TextHighlight::text in favor of TextHighlight::start and TextHighlight::end
- breaking change: Removed `IntelligenceApp` and `IntelligenceStarterApp`
- breaking change: RetrieverBasedQa uses now MultiChunkQa instead of generic task pr SingleChunkQa
- breaking change: EvaluationRepository failed_example_evaluations no longer abstract
- breaking change: Elo calculation simplified:
  - Payoff from elo package has been removed
  - PayoffMatrix from elo package renamed to MatchOutcome
  - SingleChunkQa uses logit_bias to promote not answering for German
- breaking change: Remove ChunkOverlap task.
- breaking change: Rename Chunk to TextChunk.
- breaking change: Rename ChunkTask to Chunk .
- breaking change: Rename EchoTask to Echo.
- breaking change: Rename TextHighlightTask to TextHighlightbreaking change: Rename ChunkOverlaptTask to ChunkOverlap

### New Features

- Aggregation:
  - feature: InstructComparisonArgillaAggregationLogic uses full evaluation set instead of sample for aggregation

- Documentation

  - feature: Added How-To’s (linked in the README):
    - how to define a task
    - how to implement a task
    - how to create a dataset
    - how to run a task on a dataset
    - how to perform aggregation
    - how to evaluate runs
  - feature: Restructured and cleaned up README for more conciseness.
  - feature: Add illustrations to Concepts.md.
  - feature: Added tutorial for adding task to a FastAPI app (linked in README).
  - feature: Improved and added various DocStrings.
  - feature: Added a README section about the client URL.
  - feature: Add python naming convention to README

- Classify
  - feature: PromptBasedClassify now supports changing of the prompt instruction via the instruction parameter.
  - feature: Add default model for PromptBasedClassify
  - feature: Add default task for PromptBasedClassify

- Evaluation
  - feature:  All repositories will return a ValueError when trying to access a dataset that does not exist while also trying to access an entry of the dataset. If only the dataset is retrieved, it will return None.
  - `ArgillaEvaluationRepository` now handles failed evaluations.
  - feature: Added SingleHuggingfaceDatasetRepository.
  - feature: Added HighlightCoverageGrader.
  - feature: Added LanguageMatchesGrader.

  - feature: Added prettier default printing behavior of repository entities by providing overloads to __str__ and __repr__   methods.

  - feature: Added abstract HuggingFace repository base-class.

  - feature: Refactoring of HuggingFace repository

  - feature: Added HuggingFaceAggregationRepository.
  - feature: Added template method to individual repository
  - feature: Added Dataset model to dataset repository. This allows to store a short descriptive name for the dataset for easier identification
  - feature: SingleChunkQa internally now uses the same model in TextHighlight by default.
  - feature: MeanAccumulator tracks standard deviation and standard error
  - feature: EloCalculator now updates ranking after each match
  - feature: Add data selection methods to repositories:
    - AggregationRepository::aggregation_overviews
    - EvaluationRepository::run_overviews
    - EvaluationRepository::run_overview_ids
    - EvaluationRepository::example_output
    - EvaluationRepository::example_outputs
    - EvaluationRepository::example_output_ids
    - EvaluationRepository::example_trace
    - EvaluationRepository::example_tracer
    - RunRepository::run_overviews
    - RunRepository::run_overview_ids
    - RunRepository::example_output
    - RunRepository::example_outputs
    - RunRepository::example_output_ids
    - RunRepository::example_trace
    - RunRepository::example_tracer

  - feature: Evaluator continues in case of no successful outputs

- Q & A

  - feature: Define default parameters for LongContextQa, SingleChunkQa
  - feature: Define default task for RetrieverBasedQa
  - feature: Define default model for KeyWordExtract, MultiChunkQa,
  - feature: Improved focus of highlights in TextHighlight tasks.
  - feature: Added filtering for TextHighlight tasks.
  - feature: Introduce logit_bias to SingleChunkQa

- Summarize
  - feature: Added RecursiveSummarizeInput.
  - feature:  Define defaults for SteerableSingleChunkSummarize,SteerableLongContexSummarize, RecursiveSummarize

- Tracer
  - feature: Added better trace viewer integration:
    - Add trace storage to trace viewer server
    - added submit_to_tracer_viewer method to InMemoryTracer
    - UI and navigation improvements for trace viewer
    - Add exception handling for tracers during log entry writing

- Others

  - feature: The following classes are now exposed:
    - DocumentChunk
    - MultipleChunkQaOutput
    - Subanswer
  - feature: Simplified internal imports.
  - feature: Stream lining of __init__-parameters of all tasks
    - Sub-tasks are typically exposed as `__init__`-parameters with sensible defaults.
    - Defaults for non-trivial parameters like models or tasks are defined in __init__while the default parameter is None.
    - Instead of exposing parameters that are passed on to sub-tasks the sub-task themselves are exposed.
  - feature: Update supported models

### Fixes

- fix: Fixed exception handling in language detection of LanguageMatchesGrader.
- fix: Fixed a bug that could lead to cut-off highlight ranges in TextHighlight tasks.
- fix: Fixed list_ids methods to use path_to_str
- fix: Disallow traces without end in the trace viewer
- fix: ArgillaClient now correctly uses provided API-URL instead of hard-coded localhost

## 0.6.0

### Breaking Changes

- breaking change: The evaluation module is moved from core to evaluation .
- breaking change: RetrieverBasedQa task answers now contain document ids in each subanswer
- breaking change: LongcontextSummarize no longer supports the max_loops parameter
- breaking change: Rich Mode Representation
    - The LLM-based tasks no longer accept client, but rather an  AlephAlphaModel, which holds the client. The available model classes are  AlephAlphaModel and LuminousControlModel
    - The AlephAlphaModel is responsible for its prompt format, tokenizers, complete task and explain task. These responsibilities were moved into the model classes.
    - The default client url is now configurable via the environment variable CLIENT_URL
- breaking change: PromptWithMetadata is removed in favor of RichPrompt . The semantics remain largely unchanged
- breaking change: The compression-dependent long context summarize classes as well as the few-shot summarize class were removed. Use the better-performing steerable summary classes.
- breaking change: Runner, Evaluator & Aggregation
    - The EvaluationRepository has been split up. There is now a total of four repositories: dataset , run, evaluation and aggregation. These repositories save information from their respective steps
    - The evaluation and evaluation aggregation have been split and are now provided by the classes Evaluator and Aggregator, respectively. These two classes have no abstract methods. The evaluation and aggregation logic is provided by implementing the abstract methods of the classes EvaluationLogic and AggregationLogic which are passed on to an instance of the Evaluator and Aggregator class, respectively. For an example, see the Jupyter notebook xxx.

### New Features

- Documentation
    - feature: Added an intro to the Intelligence Layer concepts in Concepts.md
    - feature: Added documentation on how to execute tasks in parallel. See the performance_tips notebook for more information.
- QA
    - feature: RetrieverBasedQa task no longer sources its final from all sources, but only the most relevant. This performed better in evaluation.
    - feature: The notebooks for RetrieverBasedQa have been updated to use SingleChunkQa.
    - feature: SingleChunkQa now supports a custom no-answer phrase
    - feature: MultiChunkQA and LongContextQa allow for more configuration of the used qa-task.
    - feature: Make the distance metric configurable in QdrantInMemoryRetriever.
    - features: Added list_namespaces to DocumentIndexClient to list all available namespaces in DocumentIndex.
- Evaluation
    - feature: The argilla now supports splitting a dataset for multiple people via the split_dataset function
    - feature: Utilities for ELO score/ranking calculation
        - The build_tournaments utility function has been added to facilitate the computation of ELO scores when evaluating two models. See InstructComparisonArgillaEvaluator for an example how it can be used to compute the ELO scores.
    - feature: The Evaluator can run multiple evaluation tasks in parallel.
- Intelligence app
    - feature: IntelligenceApp returns 204 if the output is None
    - feature: Allow registering tasks with a task dependency in IntelligenceApp.
- Others
    - feature: Runner accepts in run_dataset a new parameter num_examples specifying how many of the first n examples should be run.
    - feature: Support None as return type in Task
    - feature: Added a new task: ChunkOverlapTask splits a longer text into overlapping chunks.

## 0.5.1

Failed deploy

## 0.5.0

### Breaking Changes

- Document Index search results now properly return `DocumentChunk`s instead of `Document` objects to make it clear it is only a portion of the document.
- `Instruct` and `FewShot` tasks now take the model name in the constructor instead of the input.
- `Dataset`s have now been moved to `DatasetRepository`s, which are responsible for loading and storing datasets. This allows for more flexibility in how datasets are loaded and stored.

### New Features

- Introduced an `OpenTelemetryTracer` to allow for sending trace spans to an OpenTelemetry collector.
- Notebook walking through how to use Argilla for human evaluation
- `SteerableLongContextSummarize` task that allows for steering the summarization process by providing a natural language instruction.
- Document index `SearchResult`s now also return the document ID for each chunk, to make it easier to retrieve the full document.
- Retrievers now supply a way to retrieve the full document by ID.
- Introduced the concept of `Accumulator`s to evaluation for incrementally calculating metrics.
- Added `EloCalculator` metrics for calculating Elo scores in evaluation methods.
- Introduced new `HuggingFaceDatasetRepository` for loading datasets from the HuggingFace datasets library.
- Made it easier to evaluate two tasks and or models against each other.

### Fixes

- Argilla client properly handles pagination when retrieving records
- Ensured file-based repositories are writing and reading in UTF-8


## 0.4.1

Fix missing version bump in the packages

## 0.4.0

### Breaking Changes

- `Evaluator` methods changed to support asynchronous processing for human eval. To run everything at once, change `evaluator.evaluate()` calls to `evaluator.run_and_evaluate`
    - An evaluation also now returns a `EvaluationOverview`, with much more information about the output of the evaluation.
- `EmbeddingBasedClassify`: init arguments swapped places, from `labels_with_examples, client` to `client, label_with_examples`
- `PromptOutput` for `Instruct` tasks now inherits from `CompleteOutput` to make it easier to use more information about the raw completion response.

### New Features

- New `IntelligenceApp` builder to quickly spin up a FastAPI server with your `Task`s
- Integration with [Argilla](https://docs.argilla.io/en/latest/index.html) for human evaluation
- `CompleteOutput` and `PromptOutput` now support getting the `generated_tokens` in the completion for downstream calculations.
- Summarization use cases now allow for overriding the default model
- New `RecursiveSummarizer` allows for recursively calling one of the `LongContextSummarize` tasks until certain thresholds are reached

### Fixes

- `LimitedConcurrencyClient`'s `from_token` method now supports a custom API host

## 0.3.0:

### Breaking Changes

- `Dataset` is now a protocol. `SequenceDataset` replaces the old `Dataset`.
- The `ident` attribute on `Example` is now `id`.
- `calculate_bleu` function is removed and instead called from a `BleuGrader`
- `calculate_rouge` function is removed and instead called from a `RougeGrader`
- `ClassifyEvaluator` is now called `SingleLabelClassifyEvaluator`
- `Evaluator`s now take and return `Iterator`s instead of `Sequence`s to allow for streaming datasets

### New Features

- `Evaluators` now have better handling of dataset processing.
  - Errors are handled for individual examples, so that you don't lose the entire run because of one failed task.
  - The dataset run now produces an `EvaluationRunOverview` generated by an `EvaluationRepository`, that better captures the aggregated runs and traces.
  - There is a `FileEvaluationRepository` and an `InMemoryEvaluationRepository` available for storing your evaluation results
- Support passing `Metadata` field through `DocumentIndexClient` (already supported in the Document Index, new in client only)
- New `MultiLabelClassifyEvaluator` to evaluate classification use cases that support multi-label classification
- `Evaluators` can now be called via the CLI

### Fixes

- Fix issue in `EchoTask` regarding concurrent execution causing overrides in the `PromptTemplate`

## 0.2.0

### Breaking Changes

- `SingleLabelClassify` renamed to `PromptBasedClassify` with new `SingleLabelClassifyOutput`
- `EmbeddingBasedClassify` now outputs `MultiLabelClassifyOutput` to distinguish between the different types of scores produced

### New Features

- New `LimitedConcurrencyClient` to better control how many simultaneous API requests are made concurrently, regardless of where they are called within the Task hierarchy
- Basic new `SingleChunkSummarizeEvaluator` and `LongContextSummarizeEvaluator` that can calculate Rouge and Bleu scores when compared with a "golden summary"

### Fixes

- Fix issue with Pydantic 2.5 due to ambiguous ordering of types in `PydanticSerializable` type
- Fixed possible deadlock with nested calls to `Task.run_concurrently`

## 0.1.0

Initial release<|MERGE_RESOLUTION|>--- conflicted
+++ resolved
@@ -11,17 +11,10 @@
 - feature: `ExpandChunks`-task caches chunked documents by ID
 - feature: `DocumentIndexClient` now supports
             - `create_index`
-<<<<<<< HEAD
-            - `get_index`
-            - `assign_index_to_collection`
-            - `delete_index_from_collection`
-            - `list_assigned_indexes`
-=======
             - `index_configuration`
             - `assign_index_to_collection`
             - `delete_index_from_collection`
             - `list_assigned_index_names`
->>>>>>> c1f90b65
 - feature: `DocumentIndexRetriever` now supports `index_name`
 
 ### Fixes
