# Changelog

## Unreleased
<<<<<<< HEAD
- Add `DataClient` and `StudioDataRepository` as connectors to Studio for submitting data.
=======
...

>>>>>>> 7a44668f
### Breaking Changes
...

### Features
...

### Fixes
...

### Deprecations 
...

### Breaking Changes
...

## 5.1.0

### Features
- Updated `DocumentIndexClient` with support for metadata filters.
    - Add documentation for filtering to `document_index.ipynb`.
- Add `StudioClient` as a connector for submitting traces.
- You can now specify a `chunk_overlap` when creating an index in the Document Index.
- Add support for monitoring progress in the document index connector when embedding documents.

### Fixes
 - TaskSpan now properly sets its status to `Error` on crash.

### Deprecations 
 - Deprecate old Trace Viewer as the new `StudioClient` replaces it. This affects `Tracer.submit_to_trace_viewer`.

## 5.0.3

### Fixes
- Update docstrings for 'calculate_bleu' in 'BleuGrader' to now correctly reflect float range from 0 to 100 for the return value.

## 5.0.2

### Fixes
- Reverted a bug introduced in `MultipleChunkRetrieverQa` text highlighting.


## 5.0.1

### Fixes
- Serialization and deserialization of `ExportedSpan` and its `attributes` now works as expected.
- `PromptTemplate.to_rich_prompt` now always returns an empty list for prompt ranges that are empty.
- `SingleChunkQa` no longer crashes if given an empty input and a specific prompt template. This did not affect users who used models provided in `core`.
- Added default values for `labels` and `metadata` for `EvaluationOverview` and `RunOverview`
- In the `MultipleChunkRetrieverQa`, text-highlight start and end points are now restricted to within the text length of the respective chunk.


## 5.0.0

### Breaking Changes
- `RunRepository.example_output`  now returns `None` and prints a warning when there is no associated record for the given `run_id` instead of raising a `ValueError`.
- `RunRepository.example_outputs` now returns an empty list and prints a warning when there is no associated record for the given `run_id` instead of raising a `ValueError`.

### Features
 -  `Runner.run_dataset` can now be resumed after failure by setting the `resume_from_recovery_data` flag to `True` and calling `Runner.run_dataset` again.
   - For `InMemoryRunRepository` based `Runner`s this is limited to runs that failed with an exception that did not crash the whole process/kernel.
   - For `FileRunRepository` based `Runners` even runs that crashed the whole process can be resumed.
   - `DatasetRepository.examples` now accepts an optional parameter `examples_to_skip` to enable skipping of `Example`s with the provided IDs.
   - Add `how_to_resume_a_run_after_a_crash` notebook.

### Fixes
 - Remove unnecessary dependencies from IL
 - Added default values for `labels` and `metadata` for `PartialEvaluationOverview`


## 4.1.0

### New Features
  - Add `eot_token` property to `ControlModel` and derived classes (`LuminousControlModel`, `Llama2InstructModel` and `Llama3InstructModel`) and let `PromptBasedClassify` use this property instead of a hardcoded string.
  - Introduce a new argilla client `ArgillaWrapperClient`. This uses the `argilla` package as a connection to argilla and supports all question types that argilla supports in their `FeedbackDataset`. This includes text and yes/no questions. For more information about the questions, check [their official documentation](https://docs.argilla.io/en/latest/practical_guides/create_update_dataset/create_dataset.html#define-questions).
    - Changes to switch: 
      - `DefaultArgillaClient` -> `ArgillaWrapperClient`
      - `Question` -> `argilla.RatingQuestion`, `options` -> `values` and it takes only a list
      - `Field` -> `argilla.TextField`
  - Add `description` parameter to `Aggregator.aggregate_evaluation` to allow individual descriptions without the need to create a new `Aggregator`. This was missing from the previous release.
  - Add optional field `metadata` to `Dataset`, `RunOverview`, `EvaluationOverview` and `AggregationOverview`
    - Update `parameter_optimization.ipynb` to demonstrate usage of metadata****
  - Add optional field `label` to `Dataset`, `RunOverview`, `EvaluationOverview` and `AggregationOverview`
  - Add `unwrap_metadata` flag to `aggregation_overviews_to_pandas` to enable inclusion of metadata in pandas export. Defaults to True.

### Fixes
  - Reinitializing different `AlephAlphaModel` instances and retrieving their tokenizer should now consume a lot less memory.
  - Evaluations now raise errors if ids of examples and outputs no longer match. If this happens, continuing the evaluation would only produce incorrect results.
  - Performing evaluations on runs with a different number of outputs now raises errors. Continuing the evaluation in this case would only lead to an inconsistent state.

## 4.0.1

### Breaking Changes
 - Remove the `Trace` class, as it was no longer used.
 - Renamed `example_trace` to `example_tracer` and changed return type to `Optional[Tracer]`.
 - Renamed `example_tracer` to `create_tracer_for_example`.
 - Replaced langdetect with lingua as language detection tool. This mean that old thresholds for detection might need to be adapted.

### New Features
 - `Lineages` now contain `Tracer` for individual `Output`s.
 - `convert_to_pandas_data_frame` now also creates a column containing the `Tracer`s.
 - `run_dataset` now has a flag `trace_examples_individually` to create `Tracer`s for each example. Defaults to True.
 - Added optional `metadata` field to `Example`.

### Fixes
  - ControlModels throw a warning instead of an error in case a not-recommended model is selected.
  - The `LimitedConcurrencyClient.max_concurrency` is now capped at 10, which is its default, as the underlying `aleph_alpha_client` does not support more currently.
  - ExpandChunk now works properly if the chunk of interest is not at the beginning of a very large document. As a consequence, `MultipleChunkRetrieverQa` now works better with larger documents and should return fewer `None` answers.


## 3.0.0

### Breaking Changes
 - We removed the `trace_id` as a concept from various tracing-related functions and moved them to a `context`. If you did not directly use the `trace_id` there is nothing to change.
   - `Task.run` no longer takes a trace id. This was a largely unused feature, and we revamped the trace ids for the traces.
   - Creating `Span`, `TaskSpan` or logs no longer takes `trace_id`. This is handled by the spans themselves, who now have a `context` that identifies them.
     - `Span.id` is therefore also removed. This can be accessed by `span.context.trace_id`, but has a different type.
   - The `OpenTelemetryTracer` no longer logs a custom `trace_id` into the attributes. Use the existing ids from its context instead.
   - Accessing a single trace from a `PersistentTracer.trace()` is no longer supported, as the user does not have access to the `trace_id` anyway. The function is now called `traces` and returns all available traces for a tracer.
 - `InMemoryTracer` and derivatives are no longer `pydantic.BaseModel`. Use the `export_for_viewing` function to export a serializable representation of the trace.
 - We updated the graders to support python 3.12 and moved away from `nltk`-package:
    - `BleuGrader` now uses `sacrebleu`-package.
    - `RougeGrader` now uses the `rouge_score`-package.
 - When using the `ArgillaEvaluator`, attempting to submit to a dataset, which already exists, will no longer work append to the dataset. This makes it more in-line with other evaluation concepts.
   - Instead of appending to an active argilla dataset, you now need to create a new dataset, retrieve it and then finally combine both datasets in the aggregation step.
   - The `ArgillaClient` now has methods `create_dataset` for less fault-ignoring dataset creation and `add_records` for performant uploads.

### New Features
 - Add support for Python 3.12
 - Add `skip_example_on_any_failure` flag to `evaluate_runs` (defaults to True). This allows to configure if you want to keep an example for evaluation, even if it failed for some run.
 - Add `how_to_implement_incremental_evaluation`.
 - Add `export_for_viewing` to tracers to be able to export traces in a unified format similar to OpenTelemetry.
   - This is not supported for the `OpenTelemetryTracer` because of technical incompatibilities.
 - All exported spans now contain the status of the span.
 - Add `description` parameter to `Evaluator.evaluate_runs` and `Runner.run_dataset` to allow individual descriptions without the need to create a new `Evaluator` or `Runner`.
 - All models raise an error during initialization if an incompatible `name` is passed, instead of only when they are used.
 - Add `aggregation_overviews_to_pandas` function to allow for easier comparison of multiple aggregation overviews.
 - Add `parameter_optimization.ipynb` notebook to demonstrate the optimization of tasks by comparing different parameter combinations.
 - Add `convert_file_for_viewing` in the `FileTracer` to convert the trace file format to the new (OpenTelemetry style) format and save as a new file.
 - All tracers can now call `submit_to_trace_viewer` to send the trace to the Trace Viewer.

### Fixes
 - The document index client now correctly URL-encodes document names in its queries.
 - The `ArgillaEvaluator` not properly supports `dataset_name`.
 - Update outdated `how_to_human_evaluation_via_argilla.ipynb`.
 - Fix bug in `FileSystemBasedRepository` causing spurious mkdir failure if the file actually exists.
 - Update broken README links to Read The Docs.
 - Fix a broken multi-label classify example in the `evaluation` tutorial.

## 2.0.0

### Breaking Changes
 - Changed the behavior of `IncrementalEvaluator::do_evaluate` such that it now sends all `SuccessfulExampleOutput`s to `do_incremental_evaluate` instead of only the new `SuccessfulExampleOutput`s.

### New Features
 - Add generic `EloEvaluationLogic` class for implementation of Elo evaluation use cases.
 - Add `EloQaEvaluationLogic` for Elo evaluation of QA runs, with optional later addition of more runs to an existing evaluation.
 - Add `EloAggregationAdapter` class to simplify using the `ComparisonEvaluationAggregationLogic` for different Elo use cases.
 - Add `elo_qa_eval` tutorial notebook describing the use of an (incremental) Elo evaluation use case for QA models.
 - Add `how_to_implement_elo_evaluations` how-to as skeleton for implementing Elo evaluation cases

### Fixes
- `ExpandChunks`-task is now fast even for very large documents

## 1.2.0

We did a major revamp of the `ArgillaEvaluator` to separate an `AsyncEvaluator` from the normal evaluation scenario.
This comes with easier to understand interfaces, more information in the `EvaluationOverview` and a simplified aggregation step for Argilla that is no longer dependent on specific Argilla types.
Check the how-to for detailed information [here](./src/documentation/how_tos/how_to_human_evaluation_via_argilla.ipynb)

### Breaking Changes

- rename: `AggregatedInstructComparison` to `AggregatedComparison`
- rename `InstructComparisonArgillaAggregationLogic` to `ComparisonAggregationLogic`
- remove: `ArgillaAggregator` - the regular aggregator now does the job
- remove: `ArgillaEvaluationRepository` - `ArgillaEvaluator` now uses `AsyncRepository` which extend existing `EvaluationRepository` for the human-feedback use-case
- `ArgillaEvaluationLogic` now uses `to_record` and `from_record` instead of `do_evaluate`. The signature of the `to_record` stays the same. The `Field` and `Question` are now defined in the logic instead of passed to the `ArgillaRepository`
- `ArgillaEvaluator` now takes the `ArgillaClient` as well as the `workspace_id`. It inherits from the abstract `AsyncEvaluator` and no longer has `evalaute_runs` and `evaluate`. Instead it has `submit` and `retrieve`.
- `EvaluationOverview` gets attributes `end_date`, `successful_evaluation_count` and `failed_evaluation_count`
  - rename: `start` is now called `start_date` and no longer optional
- we refactored the internals of `Evaluator`. This is only relevant if you subclass from it. Most of the typing and data handling is moved to `EvaluatorBase`

### New Features
- Add `ComparisonEvaluation` for the elo evaluation to abstract from the Argilla record
- Add `AsyncEvaluator` for human-feedback evaluation. `ArgillaEvaluator` inherits from this
  - `.submit` pushes all evaluations to Argilla to label them
  - Add `PartialEvaluationOverview` to store the submission details.
  - `.retrieve` then collects all labelled records from Argilla and stores them in an `AsyncRepository`.
  - Add `AsyncEvaluationRepository` to store and retrieve `PartialEvaluationOverview`. Also added `AsyncFileEvaluationRepository` and `AsyncInMemoryEvaluationRepository`
- Add `EvaluatorBase` and `EvaluationLogicBase` for base classes for both async and synchronous evaluation.

### Fixes
 - Improve description of using artifactory tokens for installation of IL
 - Change `confusion_matrix` in `SingleLabelClassifyAggregationLogic` such that it can be persisted in a file repository

## 1.1.0

### New Features
 - `AlephAlphaModel` now supports a `context_size`-property
 - Add new `IncrementalEvaluator` for easier addition of runs to existing evaluations without repeated evaluation.
   - Add `IncrementalEvaluationLogic` for use in `IncrementalEvaluator`

## 1.0.0

Initial stable release

With the release of version 1.0.0 there have been introduced some new features but also some breaking changes you should be aware of.
Apart from these changes, we also had to reset our commit history, so please be aware of this fact.

### Breaking Changes
-  The TraceViewer has been exported to its own repository and can be accessed via the artifactory [here]( https://alephalpha.jfrog.io.)
-  `HuggingFaceDatasetRepository` now has a parameter caching, which caches  examples of a dataset once loaded.
  - `True` as default value
  - set to `False` for **non-breaking**-change


### New Features
#### Llama2 and LLama3 model support
-  Introduction of `LLama2InstructModel` allows support of the LLama2-models:
  - `llama-2-7b-chat`
  - `llama-2-13b-chat`
  - `llama-2-70b-chat`
-  Introduction of `LLama3InstructModel` allows support of the LLama2-models:
  - `llama-3-8b-instruct`
  - `llama-3-70b-instruct`
#### DocumentIndexClient
`DocumentIndexClient` has been enhanced with the following set of features:
-  `create_index`
- feature `index_configuration`
-  `assign_index_to_collection`
-  `delete_index_from_collection`
-  `list_assigned_index_names`

#### Miscellaneous
-  `ExpandChunks`-task now caches chunked documents by ID
-  `DocumentIndexRetriever` now supports `index_name`
-  `Runner.run_dataset` now has a configurable number of workers via `max_workers` and defaults to the previous value, which is 10.
-  In case a `BusyError` is raised during a `complete` the `LimitedConcurrencyClient` will retry until `max_retry_time` is reached.

### Fixes
-  `HuggingFaceRepository` no longer is a dataset repository. This also means that `HuggingFaceAggregationRepository` no longer is a dataset repository.
-  The input parameter of the `DocumentIndex.search()`-function now has been renamed from `index` to `index_name`<|MERGE_RESOLUTION|>--- conflicted
+++ resolved
@@ -1,12 +1,7 @@
 # Changelog
 
 ## Unreleased
-<<<<<<< HEAD
 - Add `DataClient` and `StudioDataRepository` as connectors to Studio for submitting data.
-=======
-...
-
->>>>>>> 7a44668f
 ### Breaking Changes
 ...
 
