--- conflicted
+++ resolved
@@ -11,13 +11,10 @@
     DocumentFilterQueryParams,
     DocumentIndexClient,
     DocumentPath,
-<<<<<<< HEAD
     FilterField,
     FilterOps,
     Filters,
-=======
     IndexConfiguration,
->>>>>>> 78130830
     IndexPath,
     InvalidInput,
     ResourceNotFound,
@@ -333,7 +330,7 @@
     )
 
     assert index_configuration.embedding_type == "asymmetric"
-<<<<<<< HEAD
+    assert index_configuration.chunk_overlap == 0
     assert index_configuration.chunk_size == 512
 
 
@@ -704,8 +701,4 @@
     results = document_index.search(collection_path, "asymmetric", search_query)
     assert len(results) == 2
     assert results[0].document_path.document_name == "document-metadata-1"
-    assert results[1].document_path.document_name == "document-metadata-2"
-=======
-    assert index_configuration.chunk_overlap == 0
-    assert index_configuration.chunk_size == 512
->>>>>>> 78130830
+    assert results[1].document_path.document_name == "document-metadata-2"