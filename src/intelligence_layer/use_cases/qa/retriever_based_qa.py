--- conflicted
+++ resolved
@@ -2,6 +2,11 @@
     Client,
 )
 from pydantic import BaseModel
+from intelligence_layer.core.detect_language import (
+    DetectLanguage,
+    DetectLanguageInput,
+    Language,
+)
 from intelligence_layer.core.detect_language import (
     DetectLanguage,
     DetectLanguageInput,
@@ -29,10 +34,6 @@
     """
 
     question: str
-<<<<<<< HEAD
-=======
-
->>>>>>> 3f00e769
 
 class RetrieverBasedQa(Task[RetrieverBasedQaInput, MultipleChunkQaOutput]):
     """Answer a question based on documents found by a retriever.
@@ -74,11 +75,21 @@
         self._multi_chunk_qa = MultipleChunkQa(self._client, self._model)
         self._language_detector = DetectLanguage(threshold=0.5)
         self._fallback_language = Language("en")
+        self._language_detector = DetectLanguage(threshold=0.5)
+        self._fallback_language = Language("en")
 
     def run(
         self, input: RetrieverBasedQaInput, logger: DebugLogger
     ) -> MultipleChunkQaOutput:
         search_output = self._search.run(SearchInput(query=input.question), logger)
+
+        question_language = (
+            self._language_detector.run(
+                DetectLanguageInput(text=input.question), logger
+            ).best_fit
+            or self._fallback_language
+        )
+
 
         question_language = (
             self._language_detector.run(
