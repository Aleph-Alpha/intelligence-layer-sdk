from typing import Sequence

from aleph_alpha_client import Client
from pydantic import BaseModel
from semantic_text_splitter import HuggingFaceTextSplitter
from intelligence_layer.connectors.retrievers.base_retriever import Document
<<<<<<< HEAD
from intelligence_layer.core.detect_language import (
    DetectLanguage,
    DetectLanguageInput,
    Language,
)
=======
from intelligence_layer.core.detect_language import Language
>>>>>>> 22ae3e3b

from intelligence_layer.use_cases.qa.multiple_chunk_qa import (
    MultipleChunkQa,
    MultipleChunkQaInput,
    MultipleChunkQaOutput,
)
from intelligence_layer.connectors.retrievers.qdrant_in_memory_retriever import (
    QdrantInMemoryRetriever,
)
from intelligence_layer.use_cases.search.search import Search, SearchInput
from intelligence_layer.core.task import Chunk, Task
from intelligence_layer.core.logger import DebugLogger


class LongContextQaInput(BaseModel):
    """The input for a `LongContextQa` task.

    Attributes:
        text: Text of arbitrary length on the basis of which the question is to be answered.
        question: The question for the text.
    """

    text: str
    question: str
    language: Language = Language("en")


class LongContextQa(Task[LongContextQaInput, MultipleChunkQaOutput]):
    """Answer a question on the basis of a (lengthy) document.

    Best for answering a question on the basis of a long document, where the length
    of text exceeds the context length of a model (e.g. 2048 tokens for the luminous models).

    Note:
        - Creates instance of `InMemoryRetriever` on the fly.
        - `model` provided should be a control-type model.

    Args:
        client: Aleph Alpha client instance for running model related API calls.
        max_tokens_in_chunk: The input text will be split into chunks to fit the context window.
            Used to tweak the length of the chunks.
        k: The number of top relevant chunks to retrieve.
        model: A valid Aleph Alpha model name.

    Example:
        >>> client = Client(os.getenv("AA_TOKEN"))
        >>> task = LongContextQa(client)
        >>> input = LongContextQaInput(text="Lengthy text goes here...", question="Where does the text go?")
        >>> logger = InMemoryDebugLogger(name="Long Context QA")
        >>> output = task.run(input, logger)
    """

    def __init__(
        self,
        client: Client,
        max_tokens_in_chunk: int = 512,
        k: int = 4,
        model: str = "luminous-supreme-control",
    ):
        super().__init__()
        self._client = client
        self._model = model
        self._max_tokens_in_chunk = max_tokens_in_chunk
        self._tokenizer = self._client.tokenizer(model)
        self._splitter = HuggingFaceTextSplitter(self._tokenizer, trim_chunks=True)
        self._multi_chunk_qa = MultipleChunkQa(self._client, self._model)
        self._k = k
        self._language_detector = DetectLanguage(threshold=0.5)
        self._fallback_language = Language("en")

    def run(
        self, input: LongContextQaInput, logger: DebugLogger
    ) -> MultipleChunkQaOutput:
        chunks = self._chunk(input.text)
        logger.log("chunks", chunks)
        retriever = QdrantInMemoryRetriever(
            self._client,
            documents=[Document(text=c) for c in chunks],
            k=self._k,
            threshold=0.5,
        )

        search_output = Search(retriever).run(SearchInput(query=input.question), logger)

        question_language = (
            self._language_detector.run(
                DetectLanguageInput(text=input.question), logger
            ).best_fit
            or self._fallback_language
        )

        multi_chunk_qa_input = MultipleChunkQaInput(
            chunks=[Chunk(result.document.text) for result in search_output.results],
            question=input.question,
<<<<<<< HEAD
            language=question_language,
=======
            language=input.language,
>>>>>>> 22ae3e3b
        )
        qa_output = self._multi_chunk_qa.run(multi_chunk_qa_input, logger)
        return qa_output

    def _chunk(self, text: str) -> Sequence[Chunk]:
        return [
            Chunk(t) for t in self._splitter.chunks(text, self._max_tokens_in_chunk)
        ]<|MERGE_RESOLUTION|>--- conflicted
+++ resolved
@@ -4,15 +4,11 @@
 from pydantic import BaseModel
 from semantic_text_splitter import HuggingFaceTextSplitter
 from intelligence_layer.connectors.retrievers.base_retriever import Document
-<<<<<<< HEAD
 from intelligence_layer.core.detect_language import (
     DetectLanguage,
     DetectLanguageInput,
     Language,
 )
-=======
-from intelligence_layer.core.detect_language import Language
->>>>>>> 22ae3e3b
 
 from intelligence_layer.use_cases.qa.multiple_chunk_qa import (
     MultipleChunkQa,
@@ -107,11 +103,7 @@
         multi_chunk_qa_input = MultipleChunkQaInput(
             chunks=[Chunk(result.document.text) for result in search_output.results],
             question=input.question,
-<<<<<<< HEAD
             language=question_language,
-=======
-            language=input.language,
->>>>>>> 22ae3e3b
         )
         qa_output = self._multi_chunk_qa.run(multi_chunk_qa_input, logger)
         return qa_output
