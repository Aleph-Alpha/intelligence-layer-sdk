--- conflicted
+++ resolved
@@ -8,12 +8,8 @@
 from urllib.parse import quote
 
 import requests
-<<<<<<< HEAD
-from pydantic import BaseModel, Field, field_validator
+from pydantic import BaseModel, Field, field_validator, model_validator
 from pydantic.types import StringConstraints
-=======
-from pydantic import BaseModel, Field, model_validator
->>>>>>> 78130830
 from requests import HTTPError
 from typing_extensions import Self
 
