--- conflicted
+++ resolved
@@ -6,11 +6,6 @@
 from uuid import uuid4
 
 from pydantic import BaseModel
-<<<<<<< HEAD
-from wandb.sdk.wandb_run import Run
-=======
-from wandb import Artifact, Table
->>>>>>> df164acc
 
 from intelligence_layer.connectors.argilla.argilla_client import (
     ArgillaClient,
