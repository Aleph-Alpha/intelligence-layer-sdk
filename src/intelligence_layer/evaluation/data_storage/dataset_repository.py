import json
from abc import ABC, abstractmethod
from pathlib import Path
from typing import Dict, Iterable, Optional, Sequence, cast
from uuid import uuid4

<<<<<<< HEAD
from flatten_json import flatten, unflatten_list  # type: ignore
=======
import wandb
>>>>>>> df164acc
from fsspec import AbstractFileSystem  # type: ignore
from fsspec.implementations.local import LocalFileSystem  # type: ignore
from wandb.data_types import Table

import wandb
from intelligence_layer.core import Input
from intelligence_layer.core.tracer import JsonSerializer, PydanticSerializable
from intelligence_layer.evaluation.data_storage.wandb_repository import WandBRepository
from intelligence_layer.evaluation.domain import Example, ExpectedOutput


class DatasetRepository(ABC):
    @abstractmethod
    def create_dataset(
        self,
        examples: Iterable[Example[Input, ExpectedOutput]],
    ) -> str:
        pass

    @abstractmethod
    def examples_by_id(
        self,
        dataset_id: str,
        input_type: type[Input],
        expected_output_type: type[ExpectedOutput],
    ) -> Optional[Iterable[Example[Input, ExpectedOutput]]]:
        pass

    @abstractmethod
    def example(
        self,
        dataset_id: str,
        example_id: str,
        input_type: type[Input],
        expected_output_type: type[ExpectedOutput],
    ) -> Optional[Example[Input, ExpectedOutput]]:
        pass

    @abstractmethod
    def delete_dataset(self, dataset_id: str) -> None:
        pass

    @abstractmethod
    def list_datasets(self) -> Iterable[str]:
        pass


class FileSystemDatasetRepository(DatasetRepository):
    _REPO_TYPE = "dataset"

    def __init__(self, fs: AbstractFileSystem, root_directory: str) -> None:
        super().__init__()
        assert root_directory[-1] != "/"
        self._fs = fs
        self._root_directory = root_directory

    def _dataset_path(self, dataset_id: str) -> str:
        return self._root_directory + f"/{dataset_id}.jsonl"

    def example(
        self,
        dataset_id: str,
        example_id: str,
        input_type: type[Input],
        expected_output_type: type[ExpectedOutput],
    ) -> Optional[Example[Input, ExpectedOutput]]:
        example_path = self._dataset_path(dataset_id)
        if not self._fs.exists(example_path):
            return None

        with self._fs.open(example_path, "r", encoding="utf-8") as examples_file:
            # Mypy does not accept dynamic types
            for example in examples_file:
                validated_example = Example[input_type, expected_output_type].model_validate_json(json_data=example)  # type: ignore
                if validated_example.id == example_id:
                    return validated_example
        return None

    def create_dataset(self, examples: Iterable[Example[Input, ExpectedOutput]]) -> str:
        dataset_id = str(uuid4())
        dataset_path = self._dataset_path(dataset_id)
        if self._fs.exists(dataset_path):
            raise ValueError(f"Dataset name {dataset_id} already taken")

        with self._fs.open(dataset_path, "w", encoding="utf-8") as examples_file:
            for example in examples:
                serialized_result = JsonSerializer(root=example)
                text = serialized_result.model_dump_json() + "\n"
                examples_file.write(text)
        return dataset_id

    def examples_by_id(
        self,
        dataset_id: str,
        input_type: type[Input],
        expected_output_type: type[ExpectedOutput],
    ) -> Optional[Iterable[Example[Input, ExpectedOutput]]]:
        example_path = self._dataset_path(dataset_id)
        if not self._fs.exists(example_path):
            return None

        with self._fs.open(example_path, "r", encoding="utf-8") as examples_file:
            # Mypy does not accept dynamic types
            examples = [Example[input_type, expected_output_type].model_validate_json(json_data=example) for example in examples_file]  # type: ignore

        return (
            example
            for example in sorted(
                examples,
                key=lambda example: example.id if example else "",
            )
            if example
        )

    def delete_dataset(self, dataset_id: str) -> None:
        dataset_path = self._dataset_path(dataset_id)
        try:
            self._fs.rm(dataset_path, recursive=True)
        except FileNotFoundError:
            pass

    def list_datasets(self) -> Iterable[str]:
        return [
            Path(f["name"]).stem
            for f in self._fs.ls(self._root_directory, detail=True)
            if isinstance(f, Dict) and Path(f["name"]).suffix == ".jsonl"
        ]


class InMemoryDatasetRepository(DatasetRepository):
    """A repository to store datasets for evaluation."""

    def __init__(self) -> None:
        self._datasets: dict[
            str, Sequence[Example[PydanticSerializable, PydanticSerializable]]
        ] = {}

    def create_dataset(
        self,
        examples: Iterable[Example[Input, ExpectedOutput]],
    ) -> str:
        name = str(uuid4())
        if name in self._datasets:
            raise ValueError(f"Dataset name {name} already taken")
        in_memory_examples = [
            cast(
                Example[PydanticSerializable, PydanticSerializable],
                example,
            )
            for example in examples
        ]
        self._datasets[name] = in_memory_examples
        return name

    def examples_by_id(
        self,
        dataset_id: str,
        input_type: type[Input],
        expected_output_type: type[ExpectedOutput],
    ) -> Optional[Iterable[Example[Input, ExpectedOutput]]]:
        return cast(
            Optional[Iterable[Example[Input, ExpectedOutput]]],
            self._datasets.get(dataset_id),
        )

    def example(
        self,
        dataset_id: str,
        example_id: str,
        input_type: type[Input],
        expected_output_type: type[ExpectedOutput],
    ) -> Example[Input, ExpectedOutput] | None:
        examples = self.examples_by_id(dataset_id, input_type, expected_output_type)
        if examples is None:
            return None
        filtered = (e for e in examples if e.id == example_id)
        return next(filtered, None)

    def delete_dataset(self, dataset_id: str) -> None:
        self._datasets.pop(dataset_id, None)

    def list_datasets(self) -> Iterable[str]:
        return list(self._datasets.keys())


class FileDatasetRepository(FileSystemDatasetRepository):
    def __init__(self, root_directory: Path) -> None:
        super().__init__(LocalFileSystem(), str(root_directory))
        root_directory.mkdir(parents=True, exist_ok=True)


class WandbDatasetRepository(DatasetRepository, WandBRepository):
    def __init__(self, wandb_project_name: str) -> None:
        self._wandb_project_name: str = wandb_project_name

    def create_dataset(
        self,
        examples: Iterable[Example[Input, ExpectedOutput]],
    ) -> str:
        run = wandb.init(
            project=self._wandb_project_name, job_type="Dataset Creator"
        )  # dataset creation should always have its own run since this takes over the logic handled by the runner/evaluator/aggregator in other repositories
        assert run is not None
        dataset_id = str(uuid4())
        artifact = wandb.Artifact(name=dataset_id, type="dataset")
        # We put a dict of our pydantic model into a single unnamed column. Column labels are then inferred from the keys of the dict
        table = Table(columns=[""])  # type: ignore
        for example in examples:
            table.add_data(json.loads(example.model_dump_json()))  # type: ignore
        artifact.add(table, "dataset")
        run.log_artifact(artifact)
        run.finish()
        return dataset_id

    def examples_by_id(
        self,
        dataset_id: str,
        input_type: type[Input],
        expected_output_type: type[ExpectedOutput],
    ) -> Optional[Iterable[Example[Input, ExpectedOutput]]]:
        table = self._use_artifact(dataset_id).get("dataset")
        return [Example[input_type, expected_output_type].model_validate(row[0]) for _, row in table.iterrows()]  # type: ignore

    def example(
        self,
        dataset_id: str,
        example_id: str,
        input_type: type[Input],
        expected_output_type: type[ExpectedOutput],
    ) -> Optional[Example[Input, ExpectedOutput]]:
        examples = self.examples_by_id(dataset_id, input_type, expected_output_type)
        if examples is None:
            return None
        for example in examples:
            if example.id == example_id:
                return example
        return None

    def delete_dataset(self, dataset_id: str) -> None:
        raise NotImplementedError

    def list_datasets(self) -> Iterable[str]:
        raise NotImplementedError<|MERGE_RESOLUTION|>--- conflicted
+++ resolved
@@ -4,11 +4,6 @@
 from typing import Dict, Iterable, Optional, Sequence, cast
 from uuid import uuid4
 
-<<<<<<< HEAD
-from flatten_json import flatten, unflatten_list  # type: ignore
-=======
-import wandb
->>>>>>> df164acc
 from fsspec import AbstractFileSystem  # type: ignore
 from fsspec.implementations.local import LocalFileSystem  # type: ignore
 from wandb.data_types import Table
